# IDEs
.vscode/
.idea/

# Intermediate Coverage file
.coverage

# Output files
*.png

# Python runtime
*.pyc
*.egg-info
.pytest_cache

<<<<<<< HEAD
/venv 
=======
# Virtual environments
venv/
.venv/
>>>>>>> da7fae59
<|MERGE_RESOLUTION|>--- conflicted
+++ resolved
@@ -13,10 +13,6 @@
 *.egg-info
 .pytest_cache
 
-<<<<<<< HEAD
-/venv 
-=======
 # Virtual environments
 venv/
-.venv/
->>>>>>> da7fae59
+.venv/